--- conflicted
+++ resolved
@@ -1044,29 +1044,20 @@
     - rgw
     - stage-6
 
-<<<<<<< HEAD
-- name: "test-rgw-quota-management"
-  suite: "suites/pacific/rgw/tier-2_rgw_test-quota-management.yaml"
-  global-conf: "conf/pacific/rgw/tier-0_rgw.yaml"
-=======
 - name: "test-rgw-lc-expiration-with-prefix-as-special-character"
   suite: "suites/pacific/rgw/tier-2_rgw_test-lc-prefix.yaml"
   global-conf: "conf/nautilus/rgw/tier-0_rgw.yaml"
->>>>>>> 462b7ba5
-  platform: "rhel-8"
-  rhbuild: "5.3"
-  inventory:
-    openstack: "conf/inventory/rhel-8-latest.yaml"
-    ibmc: "conf/inventory/ibm-vpc-rhel-8-latest.yaml"
-  metadata:
-    - schedule
-    - tier-2
-    - openstack
-    - ibmc
-    - rgw
-<<<<<<< HEAD
-    - stage-6
-=======
+  platform: "rhel-8"
+  rhbuild: "5.3"
+  inventory:
+    openstack: "conf/inventory/rhel-8-latest.yaml"
+    ibmc: "conf/inventory/ibm-vpc-rhel-8-latest.yaml"
+  metadata:
+    - schedule
+    - tier-2
+    - openstack
+    - ibmc
+    - rgw
     - stage-3
 
 - name: "test-rgw-singlesite-to-multisite-tier-2"
@@ -1084,4 +1075,19 @@
     - ibmc
     - rgw
     - stage-2
->>>>>>> 462b7ba5
+
+- name: "test-rgw-quota-management"
+  suite: "suites/pacific/rgw/tier-2_rgw_test-quota-management.yaml"
+  global-conf: "conf/pacific/rgw/tier-0_rgw.yaml"
+  platform: "rhel-8"
+  rhbuild: "5.3"
+  inventory:
+    openstack: "conf/inventory/rhel-8-latest.yaml"
+    ibmc: "conf/inventory/ibm-vpc-rhel-8-latest.yaml"
+  metadata:
+    - schedule
+    - tier-2
+    - openstack
+    - ibmc
+    - rgw
+    - stage-6