#===============================================================================================
# Tier-level: 2
# Test-Suite: tier-2_rbd_mirror_regression.yaml
#
# Cluster Configuration:
#    cephci/conf/pacific/rbd/tier-2_rbd_mirror.yaml
#    No of Clusters : 2
#    Each cluster configuration
#    5-Node cluster(RHEL-8.3 and above)
#    1 MONS, 1 MGR, 3 OSD and 1 RBD MIRROR service daemon(s)
#     Node1 - Mon, Mgr, Installer
#     Node2 - client
#     Node3 - OSD
#     Node4 - OSD
#     Node5 - OSD, RBD Mirror
#===============================================================================================
tests:
  - test:
      name: setup install pre-requisistes
      desc: Setup phase to deploy the required pre-requisites for running the tests.
      module: install_prereq.py
      abort-on-fail: true

  - test:
      abort-on-fail: true
      clusters:
        ceph-rbd1:
          config:
            verify_cluster_health: true
            steps:
              - config:
                  command: bootstrap
                  service: cephadm
                  args:
                    mon-ip: node1
                    orphan-initial-daemons: true
                    skip-monitoring-stack: true
              - config:
                  command: add_hosts
                  service: host
                  args:
                    attach_ip_address: true
                    labels: apply-all-labels
              - config:
                  command: apply
                  service: mgr
                  args:
                    placement:
                      label: mgr
              - config:
                  command: apply
                  service: mon
                  args:
                    placement:
                      label: mon
              - config:
                  command: apply
                  service: osd
                  args:
                    all-available-devices: true
              - config:
                  command: apply
                  service: rbd-mirror
                  args:
                    placement:
                      nodes:
                        - node5
        ceph-rbd2:
          config:
            verify_cluster_health: true
            steps:
              - config:
                  command: bootstrap
                  service: cephadm
                  args:
                    mon-ip: node1
                    orphan-initial-daemons: true
                    skip-monitoring-stack: true
              - config:
                  command: add_hosts
                  service: host
                  args:
                    attach_ip_address: true
                    labels: apply-all-labels
              - config:
                  command: apply
                  service: mgr
                  args:
                    placement:
                      label: mgr
              - config:
                  command: apply
                  service: mon
                  args:
                    placement:
                      label: mon
              - config:
                  command: apply
                  service: osd
                  args:
                    all-available-devices: true
              - config:
                  command: apply
                  service: rbd-mirror
                  args:
                    placement:
                      nodes:
                        - node5
      desc: RBD Mirror cluster deployment using cephadm
      destroy-clster: false
      module: test_cephadm.py
      name: deploy cluster
  - test:
        abort-on-fail: true
        clusters:
          ceph-rbd1:
            config:
              command: add
              id: client.1
              node: node2
              install_packages:
                - ceph-common
              copy_admin_keyring: true
          ceph-rbd2:
            config:
                command: add
                id: client.1
                node: node2
                install_packages:
                    - ceph-common
                copy_admin_keyring: true
        desc: Configure the client system 1
        destroy-cluster: false
        module: test_client.py
        name: configure client
  - test:
      abort-on-fail: true
      clusters:
        ceph-rbd1:
          config:
            cephadm: true
            commands:
              - "ceph config set mon mon_allow_pool_delete true"
        ceph-rbd2:
          config:
            cephadm: true
            commands:
              - "ceph config set mon mon_allow_pool_delete true"
      desc: Enable mon_allow_pool_delete to True for deleting the pools
      module: exec.py
      name: configure mon_allow_pool_delete to True

  - test:
      name: test-image-delete-from-primary-site
      module: test-image-delete-primary-site.py
      clusters:
        ceph-rbd1:
          config:
            imagesize: 2G
            io-total: 200M
      polarion-id: CEPH-9501
      desc: Verify that image deleted at primary site updated at secondary

  - test:
      name: test mirror on image having snap and clone after restoring from trash
      module: test_mirror_move_primary_trash_restore.py
      clusters:
        ceph-rbd1:
          config:
            imagesize: 2G
            io-total: 200M
      polarion-id: CEPH-11417
      desc: Verify that image is restore and mirroring is intact

  - test:
      name: test image delete from secondary after promote and demote
      module: test-image-delete-from-secondary.py
      clusters:
        ceph-rbd1:
          config:
            imagesize: 2G
            io-total: 200M
            repeat_count: 1
      polarion-id: CEPH-83574741
      desc: Verify that deleting primary image also delete the secondary image

  - test:
      name: image removal from secondary after journaling feature disable
      module: test_image_removal_from_secondary.py
      clusters:
        ceph-rbd1:
          config:
            imagesize: 2G
            io-total: 200M
            repeat_count: 10
      polarion-id: CEPH-10470
      desc: verify that image removal from secondary after disabling journaling feature

  - test:
      name: Attempt expanding or shrinking secondary image
      module: test_expand_or_shrink_img_at_secondary.py
      clusters:
        ceph-rbd1:
          config:
            ec_pool_config:
              imagesize: 2G
              io-total: 200M
            rep_pool_config:
              imagesize: 2G
              io-total: 200M
      polarion-id: CEPH-9500
      desc: Verify that resizing secondary image fails

  - test:
      name: Attempt moving secondary image to trash
      module: test_mirror_move_secondary_trash.py
      clusters:
        ceph-rbd1:
          config:
            imagesize: 2G
            io-total: 200M
      polarion-id: CEPH-11416
      desc: Verify that moving secondary to trash fails

  - test:
      name: test image meta operations sync to secondary
      module: test_rbd_image_meta_mirroring.py
      clusters:
        ceph-rbd1:
          config:
            imagesize: 2G
            io-total: 200M
            key: ping
            value: pong
      polarion-id: CEPH-9524
      desc: Verify removal of image meta gets mirrored

  - test:
      name: Recovery of abrupt failure of primary cluster
      module: test_9470.py
      clusters:
        ceph-rbd1:
          config:
            imagesize: 2G
            io-total: 200M
      polarion-id: CEPH-9470
      desc: Test unplanned failover and failback scenario

  - test:
      name: Recovery of shutdown primary cluster
      module: test_9471.py
      clusters:
        ceph-rbd1:
          config:
            imagesize: 2G
            io-total: 200M
      polarion-id: CEPH-9471
      desc: Test planned failover and failback scenario

  - test:
      name: Recovery of abrupt failure of secondary cluster
      module: test_9474.py
      clusters:
        ceph-rbd1:
          config:
            imagesize: 2G
            io-total: 200M
      polarion-id: CEPH-9474
      desc: Recovery of abrupt failure of secondary cluster

  - test:
      name: Recovery of shutdown secondary cluster
      module: test_9475.py
      clusters:
        ceph-rbd1:
          config:
            imagesize: 2G
            io-total: 200M
      polarion-id: CEPH-9475
      desc: Testing secondary cluster unplanned failover test

  - test:
      name: Mirroring of cloned image
      module: test_rbd_clone_mirror.py
      clusters:
        ceph-rbd1:
          config:
            imagesize: 2G
      polarion-id: CEPH-9521
      desc: Testing mirroring of cloned image

  - test:
      name: Mirroring from journal to snapshot
      module: test_rbd_mirror_journal_to_snap.py
      clusters:
        ceph-rbd1:
          config:
            imagesize: 2G
      polarion-id: CEPH-83573618
      desc: Testing journal mirroring to snapshot mirroring

  - test:
      name: Mirroring in same cluster should be prevented
      module: test_rbd_mirror_reconfig.py
      clusters:
        ceph-rbd1:
          config:
            imagesize: 2G
      polarion-id: CEPH-9511
      desc: Verify configuring mirror to same source and target should fail

  - test:
      name: Image shrink in primary cluster
      module: test_rbd_mirror_shrink_image_primary.py
      clusters:
        ceph-rbd1:
          config:
            journal:
              ec_pool_config:
                size: 2G
                io_total: 10
              rep_pool_config:
                size: 2G
                io_total: 10
            snapshot:
              ec_pool_config:
                mode: image
                mirrormode: snapshot
                size: 2G
                io_total: 10
              rep_pool_config:
                mode: image
                mirrormode: snapshot
                size: 2G
                io_total: 10
      polarion-id: CEPH-9499
      desc: Verify image size at secondary when image shrink at primary cluster

  - test:
      desc: Enable and disable image feature from primary gets reflected to secondary
      module: test_rbd_mirror_image_features.py
      clusters:
        ceph-rbd1:
          config:
            journal:
              ec_pool_config:
                size: 2G
                io_total: 10
              rep_pool_config:
                size: 2G
                io_total: 10
            snapshot:
              ec_pool_config:
                mode: image
                mirrormode: snapshot
                size: 2G
                io_total: 10
              rep_pool_config:
                mode: image
                mirrormode: snapshot
                size: 2G
                io_total: 10
      name: Testing change of image feature reflection from primary to secondary
      polarion-id: CEPH-9520

  - test:
      name: Delete parent snap for mirrored image
      module: test_rbd_mirror_delete_parent_snap.py
      clusters:
        ceph-rbd1:
          config:
            ec_pool_config:
              imagesize: 2G
              io_total: 200M
            rep_pool_config:
              imagesize: 2G
              io_total: 200M
      polarion-id: CEPH-9515
      desc: Testing parent snapshot deletion for mirrored image

  - test:
      name: Test to change of mirror pool replica size
      module: test_rbd_mirror_replica_count.py
      clusters:
        ceph-rbd1:
          config:
            imagesize: 2G
            io_total: 200M
      polarion-id: CEPH-9518
      desc: Verify changing mirror pool replica size shouldn't affect mirroring with IO

  - test:
<<<<<<< HEAD
      name: Testing image live migration of mirrored image
=======
      desc: Image migration of mirrored image
>>>>>>> 8970becd
      module: test_rbd_mirror_image_migration.py
      clusters:
        ceph-rbd1:
          config:
            journal:
              source:
                ec_pool_config:
                  pool: rbd_ECpool1
                  data_pool: data_pool_ec1
                  image: rbd_ec_image
                  size: 2G
                  io_total: 200M
                rep_pool_config:
                  pool: rbd_RepPool1
                  image: rbd_rep_image
                  size: 2G
                  io_total: 200M
              destination:
                do_not_create_image: True
                ec_pool_config:
                  pool: rbd_ECpool2
                  data_pool: data_pool_ec2
                rep_pool_config:
                  pool: rbd_RepPool2
            snapshot:
              source:
                ec_pool_config:
                  mode: image
                  mirrormode: snapshot
                  pool: rbd_ECpool1
                  data_pool: data_pool_ec1
                  image: rbd_ec_image
                  size: 2G
                  io_total: 200M
                rep_pool_config:
                  mode: image
                  mirrormode: snapshot
                  pool: rbd_RepPool1
                  image: rbd_rep_image
                  size: 2G
                  io_total: 200M
              destination:
                do_not_create_image: True
                ec_pool_config:
                  mode: image
                  mirrormode: snapshot
                  pool: rbd_ECpool2
                  data_pool: data_pool_ec2
                rep_pool_config:
                  mode: image
                  mirrormode: snapshot
                  pool: rbd_RepPool2
<<<<<<< HEAD
      polarion-id: CEPH-83573320
      desc: Image migration of mirrored image
=======
      name: Testing image live migration of mirrored image
      polarion-id: CEPH-83573320
>>>>>>> 8970becd
<|MERGE_RESOLUTION|>--- conflicted
+++ resolved
@@ -390,16 +390,12 @@
       desc: Verify changing mirror pool replica size shouldn't affect mirroring with IO
 
   - test:
-<<<<<<< HEAD
       name: Testing image live migration of mirrored image
-=======
-      desc: Image migration of mirrored image
->>>>>>> 8970becd
       module: test_rbd_mirror_image_migration.py
       clusters:
         ceph-rbd1:
           config:
-            journal:
+            pool_based:
               source:
                 ec_pool_config:
                   pool: rbd_ECpool1
@@ -419,11 +415,10 @@
                   data_pool: data_pool_ec2
                 rep_pool_config:
                   pool: rbd_RepPool2
-            snapshot:
+            image_based:
               source:
                 ec_pool_config:
                   mode: image
-                  mirrormode: snapshot
                   pool: rbd_ECpool1
                   data_pool: data_pool_ec1
                   image: rbd_ec_image
@@ -431,7 +426,6 @@
                   io_total: 200M
                 rep_pool_config:
                   mode: image
-                  mirrormode: snapshot
                   pool: rbd_RepPool1
                   image: rbd_rep_image
                   size: 2G
@@ -440,17 +434,10 @@
                 do_not_create_image: True
                 ec_pool_config:
                   mode: image
-                  mirrormode: snapshot
                   pool: rbd_ECpool2
                   data_pool: data_pool_ec2
                 rep_pool_config:
                   mode: image
-                  mirrormode: snapshot
                   pool: rbd_RepPool2
-<<<<<<< HEAD
       polarion-id: CEPH-83573320
-      desc: Image migration of mirrored image
-=======
-      name: Testing image live migration of mirrored image
-      polarion-id: CEPH-83573320
->>>>>>> 8970becd
+      desc: Image migration of mirrored image